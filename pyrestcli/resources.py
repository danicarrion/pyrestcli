import requests
from six import with_metaclass, iteritems
from future.utils import python_2_unicode_compatible
from datetime import datetime
try:
    from urllib.parse import urljoin
except ImportError:
    from urlparse import urljoin

from .fields import Field
from .paginators import DummyPaginator


class APIConnected(object):
    """
    This class handle API endpoints and interfaces with the authorization client for actually sending requests
    """
    class Meta:
        """
        This class hosts all the configuration parameters of the main class
        :param collection_endpoint: Relative path to the collection, /-terminated
        :param parse_json: Must be True is response data comes as a json string on the body of the response, False otherwise
        """
        collection_endpoint = None
        parse_json = True

    def __init__(self, auth_client):
        """
        Initializes the instance
        :param auth_client: Client to make (non)authorized requests
        :return:
        """
        self.client = auth_client

    @classmethod
    def get_resource_endpoint(cls, resource_id):
        """
        Get the relative path to a specific API resource
        :param cls: Resource class
        :param resource_id: Resource id
        :return: Relative path to the resource
        """
        return urljoin(cls.get_collection_endpoint(), str(resource_id)) if resource_id is not None else None

    @classmethod
    def get_collection_endpoint(cls):
        """
        Get the relative path to the API resource collection

        If self.collection_endpoint is not set, it will default to the lowercase name of the resource class plus an "s" and the terminating "/"
        :param cls: Resource class
        :return: Relative path to the resource collection
        """
        return cls.Meta.collection_endpoint if cls.Meta.collection_endpoint is not None else cls.__name__.lower() + "s/"

    def send(self, url, http_method, **client_args):
        """
        Make the actual request to the API
        :param url: URL
        :param http_method: The method used to make the request to the API
        :param client_args: Arguments to be sent to the auth client
        :return: requests' response object
        """
        return self.client.send(url, http_method, **client_args)


class ResourceMetaclass(type):
    """
    Handle all the work that needs to be done on class initialization to deal with fields
    """
    def __init__(cls, name, bases, nmspc):
        """
        Manage Meta inheritance and create the self.fields list of field attributes
        :param cls: Class object
        :param name: Class name
        :param bases: Class inheritance
        :param nmspc: Class namespace
        :return:
        """
        super(ResourceMetaclass, cls).__init__(name, bases, nmspc)

        for klass in bases:
            if hasattr(klass, "Meta"):
                for attribute_name, attribute in iteritems(klass.Meta.__dict__):
                    if not (attribute_name.startswith("__") or hasattr(cls.Meta, attribute_name)):
                        setattr(cls.Meta, attribute_name, attribute)

        cls.fields = []
        for attribute_name, attribute in iteritems(cls.__dict__):
            if isinstance(attribute, Field):
                attribute.name = attribute_name
                cls.fields.append(attribute_name)


@python_2_unicode_compatible
class Resource(with_metaclass(ResourceMetaclass, APIConnected)):
    """
    Resource on the REST API

    API attributes are expected to be defined as attributes on the class by using fields. Configuration parameters go in the Meta class
    """
    class Meta:
        """
        This class hosts all the configuration parameters of the main class
        :param id_field: Name of the field that acts as the unique API identifier for the resouce
        :param name_field: Name of the field whose value can be used as a friendly representation of the resource
        :param json_data: Whether the API expects data to be sent as json or not
        """
        id_field = "id"
        name_field = "id"
        json_data = True

    def __init__(self, auth_client, **kwargs):
        """
        Initializes the resource
        :param auth_client: Client to make (non)authorized requests
        :param kwargs: Initial value for attributes
        :return:
        """
        for name, value in iteritems(kwargs):
            setattr(self, name, value)

        super(Resource, self).__init__(auth_client)

    def __str__(self):
        """
        Give a nice representation for the resource
        :param return: Resource friendly representation based on the self.Meta.name_field attribute
        """
        return getattr(self, self.Meta.name_field, super(Resource, self).__str__())

    def get_id(self):
        return getattr(self, self.Meta.id_field, None)

    def get_resource_endpoint(self):
        """
        Get the relative path to the specific API resource
        :return: Relative path to the resource
        """
        return super(Resource, self).get_resource_endpoint(self.get_id())

    def update_from_dict(self, attribute_dict):
        """
        Update the fields of the resource out of a data dictionary taken out of an API response
        :param attribute_dict: Dictionary to be mapped into object attributes
        :return:
        """
        for field_name, field_value in iteritems(attribute_dict):
            if self.fields is None or field_name in self.fields:
                setattr(self, field_name, field_value)

    def send(self, url, http_method, **client_args):
        """
        Make the actual request to the API, updating the resource if necessary
        :param url: Endpoint URL
        :param http_method: The method used to make the request to the API
        :param client_args: Arguments to be sent to the auth client
        :return:
        """
        response = super(Resource, self).send(url, http_method, **client_args)

        # Update Python object if we get back a full object from the API
        if response.status_code in (requests.codes.ok, requests.codes.created):
            try:
                self.update_from_dict(self.client.get_response_data(response, self.Meta.parse_json))
            except ValueError:
                pass

<<<<<<< HEAD
    def save(self, force_create=False, fields=None):
=======
        return response.status_code if response is not None else None

    def save(self, force_create=False):
>>>>>>> 0a94127b
        """
        Saves (creates or updates) resource on the server
        :param force_create: If True, forces resource creation even if it already has an Id.
        :param fields: List of fields to be saved. If None, all fields will be saved.
        :return:
        """
        values = {}
        fields = fields or self.fields

        for field_name in fields:
            value = getattr(self, field_name)

            # When creating or updating, only references to other resources are sent, instead of the whole resource
            if isinstance(value, Resource):
                value = value.get_id()

            if isinstance(value, list):
                # Lists of resources are not sent when creating or updating a resource
                if len(value) > 0 and isinstance(value[0], Resource):
                    value = None
                else:
                    # We need to check for datetimes in the list
                    final_value_list = []
                    for item in value:
                        final_value_list.append(item.isoformat() if isinstance(item, datetime) else item)
                    value = final_value_list

            if isinstance(value, datetime):
                # TODO: Allow for different formats
                value = value.isoformat()

            if value is not None:
                values[field_name] = value

        http_headers = {'content-type': 'application/json'} if self.Meta.json_data is True else None
        json = values if self.Meta.json_data is True else None
        data = values if self.Meta.json_data is False else None

        if self.get_resource_endpoint() is not None and force_create is False:
            self.send(self.get_resource_endpoint(), "put", headers=http_headers, json=json, data=data)
        else:
            self.send(self.get_collection_endpoint(), "post", headers=http_headers, json=json, data=data)

    def refresh(self):
        """
        Refreshes a resource by checking against the API
        :return:
        """
        if self.get_resource_endpoint() is not None:
            self.send(self.get_resource_endpoint(), "get")

    def delete(self):
        """
        Deletes the resource from the server; Python object remains untouched
        :return:
        """
        if self.get_resource_endpoint() is not None:
            return self.send(self.get_resource_endpoint(), http_method="delete")


class Manager(APIConnected):
    """
    Manager class for resources
    :param resource_class: Resource class
    :param json_collection_attribute: Which attribute of the response json hosts the list of resources when retrieving the resource collection
    :param paginator_class: Which paginator class to use when retrieving the resource collection
    """
    resource_class = None
    json_collection_attribute = "data"
    paginator_class = DummyPaginator

    def __init__(self, auth_client):
        """
        :param auth_client: Client to make (non)authorized requests
        :return:
        """
        self.paginator = self.paginator_class(auth_client.base_url)
        super(Manager, self).__init__(auth_client)

    @classmethod
    def get_collection_endpoint(cls):
        """
        Get the relative path to the API resource collection, using the corresponding resource class

        :param cls: Manager class
        :return: Relative path to the resource collection
        """
        return cls.resource_class.get_collection_endpoint()

    def get(self, resource_id):
        """
        Get one single resource from the API
        :param resource_id: Id of the resource to be retrieved
        :return: Retrieved resource
        """
        response = self.send(self.get_resource_endpoint(resource_id), "get")

        try:
            resource = self.resource_class(self.client)
        except (ValueError, TypeError):
            return None
        else:
            resource.update_from_dict(self.client.get_response_data(response, self.Meta.parse_json))
            return resource

    def filter(self, **search_args):
        """
        Get a filtered list of resources
        :param search_args: To be translated into ?arg1=value1&arg2=value2...
        :return: A list of resources
        """
        search_args = search_args or {}
        raw_resources = []

        for url, paginator_params in self.paginator.get_urls(self.get_collection_endpoint()):
            search_args.update(paginator_params)
            response = self.paginator.process_response(self.send(url, "get", params=search_args))
            raw_resources += self.client.get_response_data(response, self.Meta.parse_json)[self.json_collection_attribute] if self.json_collection_attribute is not None else self.client.get_response_data(response, self.Meta.parse_json)

        resources = []

        for raw_resource in raw_resources:
            try:
                resource = self.resource_class(self.client)
            except (ValueError, TypeError):
                continue
            else:
                resource.update_from_dict(raw_resource)
                resources.append(resource)

        return resources

    def all(self):
        """
        Get a list of all the resources
        :return: A list of resources
        """
        return self.filter()

    def create(self, **kwargs):
        """
        Create a resource on the server
        :params kwargs: Attributes (field names and values) of the new resource
        """
        resource = self.resource_class(self.client)
        resource.update_from_dict(kwargs)
        resource.save(force_create=True)

        return resource<|MERGE_RESOLUTION|>--- conflicted
+++ resolved
@@ -166,13 +166,9 @@
             except ValueError:
                 pass
 
-<<<<<<< HEAD
+        return response.status_code if response is not None else None
+
     def save(self, force_create=False, fields=None):
-=======
-        return response.status_code if response is not None else None
-
-    def save(self, force_create=False):
->>>>>>> 0a94127b
         """
         Saves (creates or updates) resource on the server
         :param force_create: If True, forces resource creation even if it already has an Id.
